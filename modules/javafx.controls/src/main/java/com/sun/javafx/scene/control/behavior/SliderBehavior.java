--- conflicted
+++ resolved
@@ -1,10 +1,6 @@
 /*
-<<<<<<< HEAD
- * Copyright (c) 2010, 2016, Oracle and/or its affiliates. All rights reserved.
+ * Copyright (c) 2010, 2022, Oracle and/or its affiliates. All rights reserved.
  * Copyright (c) 2022, JFXcore. All rights reserved.
-=======
- * Copyright (c) 2010, 2022, Oracle and/or its affiliates. All rights reserved.
->>>>>>> 25e86058
  * DO NOT ALTER OR REMOVE COPYRIGHT NOTICES OR THIS FILE HEADER.
  *
  * This code is free software; you can redistribute it and/or modify it
@@ -115,13 +111,8 @@
         // determine the percentage of the way between min and max
         // represented by this mouse event
         final Slider slider = getNode();
-<<<<<<< HEAD
-        double oldValue = slider.getValue();
-        // If not already focused, request focus
-        if (!slider.isFocused()) slider.requestFocus();
-=======
+        double oldValue = slider.getValue();
         slider.requestFocus();
->>>>>>> 25e86058
         if (slider.getOrientation().equals(Orientation.HORIZONTAL)) {
             slider.adjustValue(position * (slider.getMax() - slider.getMin()) + slider.getMin());
         } else {
