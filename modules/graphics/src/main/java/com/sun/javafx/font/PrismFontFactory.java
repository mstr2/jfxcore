--- conflicted
+++ resolved
@@ -1444,11 +1444,7 @@
     }
 
     private PGFont loadEmbeddedFont0(String name, InputStream fontStream,
-<<<<<<< HEAD
                                      float size, boolean register) {
-=======
-                                    float size, boolean register) {
->>>>>>> b25d8940
         PrismFontFile fr = null;
         FontFileWriter fontWriter = new FontFileWriter();
         try {
@@ -1563,22 +1559,15 @@
         return true;
     }
 
-<<<<<<< HEAD
-    private synchronized PrismFontFile loadEmbeddedFont(String name, String path,
-                                                        boolean register,
-                                                        boolean copy,
-                                                        boolean tracked) {
-=======
     // Used for testing
     private int numEmbeddedFonts = 0;
     public int test_getNumEmbeddedFonts() {
         return numEmbeddedFonts;
     }
 
-    private PrismFontFile loadEmbeddedFont(String name, String path,
-                                         boolean register, boolean copy,
-                                         boolean tracked) {
->>>>>>> b25d8940
+    private synchronized PrismFontFile loadEmbeddedFont(String name, String path,
+                                                        boolean register, boolean copy,
+                                                        boolean tracked) {
 
         ++numEmbeddedFonts;
 
