--- conflicted
+++ resolved
@@ -1,10 +1,6 @@
 /*
-<<<<<<< HEAD
- * Copyright (c) 2010, 2021, Oracle and/or its affiliates. All rights reserved.
+ * Copyright (c) 2010, 2022, Oracle and/or its affiliates. All rights reserved.
  * Copyright (c) 2022, JFXcore. All rights reserved.
-=======
- * Copyright (c) 2010, 2022, Oracle and/or its affiliates. All rights reserved.
->>>>>>> 25e86058
  * DO NOT ALTER OR REMOVE COPYRIGHT NOTICES OR THIS FILE HEADER.
  *
  * This code is free software; you can redistribute it and/or modify it
@@ -633,7 +629,11 @@
             }
 
             @Override
-<<<<<<< HEAD
+            public void requestFocusVisible(Node node) {
+                node.requestFocusVisible();
+            }
+
+            @Override
             public <T extends Event> void setEventHandler(
                     Node node, EventType<T> eventType, EventHandler<? super T> eventHandler) {
                 node.setEventHandler(eventType, eventHandler);
@@ -652,10 +652,6 @@
             @Override
             public void updateDisabled(Node node) {
                 node.updateDisabled();
-=======
-            public void requestFocusVisible(Node node) {
-                node.requestFocusVisible();
->>>>>>> 25e86058
             }
         });
     }
