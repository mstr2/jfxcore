--- conflicted
+++ resolved
@@ -89,12 +89,7 @@
      * <p>
      * Default interpolator is set to {@link Interpolator#EASE_BOTH}.
      * 
-<<<<<<< HEAD
-     * @profile common
      * @defaultValue EASE_BOTH
-=======
-     * @defaultvalue EASE_BOTH
->>>>>>> b6a0011f
      */
     private ObjectProperty<Interpolator> interpolator;
     private static final Interpolator DEFAULT_INTERPOLATOR = Interpolator.EASE_BOTH;
@@ -141,12 +136,7 @@
      * added to another transition, such as {@link ParallelTransition} and
      * {@link SequentialTransition}, then parent will be null.
      * 
-<<<<<<< HEAD
-     * @profile common
      * @defaultValue null
-=======
-     * @defaultvalue null
->>>>>>> b6a0011f
      */
     Transition parent = null;
 
