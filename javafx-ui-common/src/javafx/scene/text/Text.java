/*
 * Copyright (c) 2010, 2012, Oracle and/or its affiliates. All rights reserved.
 * DO NOT ALTER OR REMOVE COPYRIGHT NOTICES OR THIS FILE HEADER.
 *
 * This code is free software; you can redistribute it and/or modify it
 * under the terms of the GNU General Public License version 2 only, as
 * published by the Free Software Foundation.  Oracle designates this
 * particular file as subject to the "Classpath" exception as provided
 * by Oracle in the LICENSE file that accompanied this code.
 *
 * This code is distributed in the hope that it will be useful, but WITHOUT
 * ANY WARRANTY; without even the implied warranty of MERCHANTABILITY or
 * FITNESS FOR A PARTICULAR PURPOSE.  See the GNU General Public License
 * version 2 for more details (a copy is included in the LICENSE file that
 * accompanied this code).
 *
 * You should have received a copy of the GNU General Public License version
 * 2 along with this work; if not, write to the Free Software Foundation,
 * Inc., 51 Franklin St, Fifth Floor, Boston, MA 02110-1301 USA.
 *
 * Please contact Oracle, 500 Oracle Parkway, Redwood Shores, CA 94065 USA
 * or visit www.oracle.com if you need additional information or have any
 * questions.
 */

package javafx.scene.text;

import java.util.ArrayList;
import java.util.Collections;
import java.util.List;

import javafx.beans.DefaultProperty;
import javafx.beans.InvalidationListener;
import javafx.beans.Observable;
import javafx.beans.binding.DoubleBinding;
import javafx.beans.binding.ObjectBinding;
import javafx.beans.property.BooleanProperty;
import javafx.beans.property.DoubleProperty;
import javafx.beans.property.IntegerProperty;
import javafx.beans.property.ObjectProperty;
import javafx.beans.property.ReadOnlyDoubleProperty;
import javafx.beans.property.ReadOnlyDoubleWrapper;
import javafx.beans.property.ReadOnlyObjectProperty;
import javafx.beans.property.SimpleBooleanProperty;
import javafx.beans.property.SimpleDoubleProperty;
import javafx.beans.property.SimpleIntegerProperty;
import javafx.beans.property.SimpleObjectProperty;
import javafx.beans.property.SimpleStringProperty;
import javafx.beans.property.StringProperty;
import javafx.beans.value.WritableValue;
import javafx.geometry.BoundingBox;
import javafx.geometry.Bounds;
import javafx.geometry.NodeOrientation;
import javafx.geometry.Point2D;
import javafx.geometry.VPos;
import javafx.scene.paint.Color;
import javafx.scene.paint.Paint;
import javafx.scene.shape.PathElement;
import javafx.scene.shape.Shape;
import javafx.scene.shape.StrokeType;

import com.sun.javafx.css.StyleableBooleanProperty;
import com.sun.javafx.css.StyleableDoubleProperty;
import com.sun.javafx.css.StyleableObjectProperty;
import com.sun.javafx.css.CssMetaData;
import com.sun.javafx.css.converters.BooleanConverter;
import com.sun.javafx.css.converters.EnumConverter;
import com.sun.javafx.css.converters.SizeConverter;
import com.sun.javafx.geom.BaseBounds;
import com.sun.javafx.geom.Path2D;
import com.sun.javafx.geom.RectBounds;
import com.sun.javafx.geom.TransformedShape;
import com.sun.javafx.geom.transform.BaseTransform;
import com.sun.javafx.accessible.AccessibleText;
import com.sun.javafx.scene.DirtyBits;
import com.sun.javafx.scene.text.GlyphList;
import com.sun.javafx.scene.text.HitInfo;
import com.sun.javafx.scene.text.TextLayout;
import com.sun.javafx.scene.text.TextLayoutFactory;
import com.sun.javafx.scene.text.TextSpan;
import com.sun.javafx.sg.PGNode;
import com.sun.javafx.sg.PGSpan;
import com.sun.javafx.sg.PGShape.Mode;
import com.sun.javafx.tk.Toolkit;
import com.sun.javafx.accessible.providers.AccessibleProvider;
import com.sun.javafx.accessible.AccessibleNode;

/**
 * The {@code Text} class defines a node that displays a text.
 *
 * Paragraphs are separated by {@code '\n'} and the text is wrapped on
 * paragraph boundaries.
 *
<PRE>
import javafx.scene.text.*;

Text t = new Text(10, 50, "This is a test");
t.setFont(new Font(20));
</PRE>
 *
<PRE>
import javafx.scene.text.*;

Text t = new Text();
text.setFont(new Font(20));
text.setText("First row\nSecond row");
</PRE>
 *
<PRE>
import javafx.scene.text.*;

Text t = new Text();
text.setFont(new Font(20));
text.setWrappingWidth(200);
text.setTextAlignment(TextAlignment.JUSTIFY)
text.setText("The quick brown fox jumps over the lazy dog");
</PRE>
 */
@DefaultProperty("text")
public class Text extends Shape {

    private TextLayout layout;
    
    /**
     * @treatAsPrivate implementation detail
     * @deprecated This is an internal API that is not intended
     * for use and will be removed in the next version
     */
    @Deprecated
    @Override
    protected final PGNode impl_createPGNode() {
        return Toolkit.getToolkit().createPGSpan();
    }

    private PGSpan getPGSpan() {
        return (PGSpan) impl_getPGNode();
    }

    /**
     * Creates an empty instance of Text.
     */
    public Text() {
        InvalidationListener listener = new InvalidationListener() {
            @Override public void invalidated(Observable observable) {
                checkSpan();
            }
        };
        parentProperty().addListener(listener);
        managedProperty().addListener(listener);
        setPickOnBounds(true);
    }

    /**
     * Creates an instance of Text containing the given string.
     * @param text text to be contained in the instance
     */
    public Text(String text) {
        this();
        setText(text);
    }

    /**
     * Creates an instance of Text on the given coordinates containing the
     * given string.
     * @param x the horizontal position of the text
     * @param y the vertical position of the text
     * @param text text to be contained in the instance
     */
    public Text(double x, double y, String text) {
        this(text);
        setX(x);
        setY(y);
    }

    private boolean isSpan;
    private boolean isSpan() {
        return isSpan;
    }

    private void checkSpan() {
        isSpan = isManaged() && getParent() instanceof TextFlow;
    }

    @Deprecated
    public void impl_transformsChanged() {
        super.impl_transformsChanged();
        if (!isSpan()) {
            /* Using impl_transformsChanged to detect for orientation change.
             * This can be improved if EffectiveNodeOrientation becomes a
             * property. See http://javafx-jira.kenai.com/browse/RT-26140
             */
            NodeOrientation orientation = getEffectiveNodeOrientation();
            boolean rtl =  orientation == NodeOrientation.RIGHT_TO_LEFT;
            int dir = rtl ? TextLayout.DIRECTION_RTL : TextLayout.DIRECTION_LTR;
            TextLayout layout = getTextLayout();
            if (layout.setDirection(dir)) {
                needsTextLayout();
            }
        }
    }

    @Override
    public boolean isAutomaticallyMirrored() {
        return false;
    }

    private void needsFullTextLayout() {
        if (isSpan()) {
            /* Create new text span every time the font or text changes
             * so the text layout can see that the content has changed.
             */
            textSpan = null;

            /* Relies on impl_geomChanged() to request text flow to relayout */
        } else {
            TextLayout layout = getTextLayout();
            String string = getTextInternal();
            Object font = getFontInternal();
            layout.setContent(string, font);
        }
        needsTextLayout();
    }

    private void needsTextLayout() {
        textRuns = null;
        impl_geomChanged();
        impl_markDirty(DirtyBits.NODE_CONTENTS);
    }

    private TextSpan textSpan;
    TextSpan getTextSpan() {
        if (textSpan == null) {
            textSpan = new TextSpan() {
                @Override public String getText() {
                    return getTextInternal();
                }
                @Override public Object getFont() {
                    return getFontInternal();
                }
                @Override public RectBounds getBounds() {
                    return null;
                }
            };
        }
        return textSpan;
    }

    private TextLayout getTextLayout() {
        if (isSpan()) {
            layout = null;
            TextFlow parent = (TextFlow)getParent();
            return parent.getTextLayout();
        }
        if (layout == null) {
            TextLayoutFactory factory = Toolkit.getToolkit().getTextLayoutFactory();
            layout = factory.createLayout();
            String string = getTextInternal();
            Object font = getFontInternal();
            TextAlignment alignment = getTextAlignment();
            if (alignment == null) alignment = DEFAULT_TEXT_ALIGNMENT;
            layout.setContent(string, font);
            layout.setAlignment(alignment.ordinal());
            layout.setLineSpacing((float)getLineSpacing());
            layout.setWrapWidth((float)getWrappingWidth());
            if (getEffectiveNodeOrientation() == NodeOrientation.RIGHT_TO_LEFT) {
                layout.setDirection(TextLayout.DIRECTION_RTL);
            } else {
                layout.setDirection(TextLayout.DIRECTION_LTR);
            }
        }
        return layout;
    }

    private GlyphList[] textRuns = null;
    private BaseBounds spanBounds = new RectBounds(); /* relative to the textlayout */
    private boolean spanBoundsInvalid = true;

    void layoutSpan(GlyphList[] runs) {
        /* Sometimes a property change in the text node will causes layout in 
         * text flow. In this case all the dirty bits are already clear and no 
         * extra work is necessary. Other times the layout is caused by changes  
         * in the text flow object (wrapping width and text alignment for example).
         * In the second case the dirty bits must be set here using 
         * needsTextLayout(). Note that needsTextLayout() uses impl_geomChanged() 
         * which causes another (undesired) layout request in the parent.
         * In general this is not a problem because shapes are not resizable and 
         * region do not propagate layout changes to the parent.
         * This is a special case where a shape is resized by the parent during
         * layoutChildren().  See TextFlow#requestLayout() for information how 
         * text flow deals with this situation.
         */
        needsTextLayout();

        spanBoundsInvalid = true;
        int count = 0;
        TextSpan span = getTextSpan();
        for (int i = 0; i < runs.length; i++) {
            GlyphList run = runs[i];
            if (run.getTextSpan() == span) {
                count++;
            }
        }
        textRuns = new GlyphList[count];
        count = 0;
        for (int i = 0; i < runs.length; i++) {
            GlyphList run = runs[i];
            if (run.getTextSpan() == span) {
                textRuns[count++] = run;
            }
        }
    }

    BaseBounds getSpanBounds() {
        if (spanBoundsInvalid) {
            GlyphList[] runs = getRuns();
            if (runs.length != 0) {
                float left = Float.POSITIVE_INFINITY;
                float top = Float.POSITIVE_INFINITY;
                float right = 0;
                float bottom = 0;
                for (int i = 0; i < runs.length; i++) {
                    GlyphList run = runs[i];
                    com.sun.javafx.geom.Point2D location = run.getLocation();
                    float width = run.getWidth();
                    float height = run.getLineBounds().getHeight();
                    left = Math.min(location.x, left);
                    top = Math.min(location.y, top);
                    right = Math.max(location.x + width, right);
                    bottom = Math.max(location.y + height, bottom);
                }
                spanBounds = spanBounds.deriveWithNewBounds(left, top, 0,
                                                            right, bottom, 0);
            } else {
                spanBounds = spanBounds.makeEmpty();
            }
            spanBoundsInvalid = false;
        }
        return spanBounds;
    }

    private GlyphList[] getRuns() {
        if (textRuns != null) return textRuns;
        if (isSpan()) {
            /* List of run is initialized when the TextFlow layout the children */
            getParent().layout();
        } else {
            TextLayout layout = getTextLayout();
            textRuns = layout.getRuns();
        }
        return textRuns;
    }

    private com.sun.javafx.geom.Shape getShape() {
        TextLayout layout = getTextLayout();
        /* TextLayout has the text shape cached */
        int type = TextLayout.TYPE_TEXT;
        TextSpan filter = null;
        if (isSpan()) {
            /* Spans are always relative to the top */
            type |= TextLayout.TYPE_TOP;
            filter = getTextSpan();
        } else {
            /* Relative to baseline (first line)
             * This shape can be translate in the y axis according
             * to text origin, see impl_configShape().
             */
            type |= TextLayout.TYPE_BASELINE;
        }
        return layout.getShape(type, filter);
    }

    private BaseBounds getVisualBounds() {
        return getShape().getBounds();
    }

    private BaseBounds getLogicalBounds() {
        TextLayout layout = getTextLayout();
        /* TextLayout has the bounds cached */
        return layout.getBounds();
    }

    /**
     * Defines text string that is to be displayed.
     *
     * @defaultValue empty string
     */
    private StringProperty text;

    public final void setText(String value) {
        if (value == null) value = "";
        textProperty().set(value);
    }

    public final String getText() {
        return text == null ? "" : text.get();
    }

    private String getTextInternal() {
        // this might return null in case of bound property
        String localText = getText();
        return localText == null ? "" : localText;
    }

    public final StringProperty textProperty() {
        if (text == null) {
            text = new SimpleStringProperty(this, "text", "") {
                @Override  public void invalidated() {
                    needsFullTextLayout();
                    setImpl_selectionStart(-1);
                    setImpl_selectionEnd(-1);
                    setImpl_caretPosition(-1);
                    setImpl_caretBias(true);

                    // MH: Functionality copied from store() method,
                    // which was removed.
                    // Wonder what should happen if text is bound
                    //  and becomes null?
                    final String value = get();
                    if ((value == null) && !isBound()) {
                        set("");
                    }
                }
            };
        }
        return text;
    }

    /**
     * Defines the X coordinate of text origin.
     *
     * @defaultValue 0
     */
    private DoubleProperty x;

    public final void setX(double value) {
        xProperty().set(value);
    }

    public final double getX() {
        return x == null ? 0.0 : x.get();
    }

    public final DoubleProperty xProperty() {
        if (x == null) {
            x = new SimpleDoubleProperty(this, "x") {
                @Override public void invalidated() {
                    impl_geomChanged();
                }
            };
        }
        return x;
    }

    /**
     * Defines the Y coordinate of text origin.
     *
     * @defaultValue 0
     */
    private DoubleProperty y;

    public final void setY(double value) {
        yProperty().set(value);
    }

    public final double getY() {
        return y == null ? 0.0 : y.get();
    }

    public final DoubleProperty yProperty() {
        if (y == null) {
            y = new SimpleDoubleProperty(this, "y") {
                @Override public void invalidated() {
                    impl_geomChanged();
                }
            };
        }
        return y;
    }

    /**
     * Defines the font of text.
     *
     * @defaultValue Font{}
     */
    private ObjectProperty<Font> font;

    public final void setFont(Font value) {
        fontProperty().set(value);
    }

    public final Font getFont() {
        return font == null ? Font.getDefault() : font.get();
    }

    /**
     * Internally used safe version of getFont which never returns null.
     *
     * @return the font
     */
    private Object getFontInternal() {
        Font font = getFont();
        if (font == null) font = Font.getDefault();
        return font.impl_getNativeFont();
    }

    public final ObjectProperty<Font> fontProperty() {
        if (font == null) {
            font = new StyleableObjectProperty<Font>(Font.getDefault()) {
                @Override public Object getBean() { return Text.this; }
                @Override public String getName() { return "font"; }
                @Override public CssMetaData getCssMetaData() {
                    return StyleableProperties.FONT;
                }
                @Override public void invalidated() {
                    needsFullTextLayout();
                    impl_markDirty(DirtyBits.TEXT_FONT);
                }
            };
        }
        return font;
    }

    public final void setTextOrigin(VPos value) {
        textOriginProperty().set(value);
    }

    public final VPos getTextOrigin() {
        if (attributes == null || attributes.textOrigin == null) {
            return DEFAULT_TEXT_ORIGIN;
        }
        return attributes.getTextOrigin();
    }

    /**
     * Defines the origin of text coordinate system in local coordinates.
     * Note: in case multiple rows are rendered {@code VPos.BASELINE} and
     * {@code VPos.TOP} define the origin of the top row while
     * {@code VPos.BOTTOM} defines the origin of the bottom row.
     *
     * @defaultValue VPos.BASELINE
     */
    public final ObjectProperty<VPos> textOriginProperty() {
        return getTextAttribute().textOriginProperty();
    }

    public final void setBoundsType(TextBoundsType value) {
        boundsTypeProperty().set(value);
    }

    public final TextBoundsType getBoundsType() {
        if (attributes == null || attributes.boundsType == null) {
            return DEFAULT_BOUNDS_TYPE;
        }
        return attributes.getBoundsType();
    }

    /**
     * Determines how the bounds of the text node are calculated.
     * Logical bounds is a more appropriate default for text than
     * the visual bounds. See {@code TextBoundsType} for more information.
     *
     * @defaultValue TextBoundsType.LOGICAL
     * @since JavaFX 1.3
     */
    public final ObjectProperty<TextBoundsType> boundsTypeProperty() {
        return getTextAttribute().boundsTypeProperty();
    }

    /**
     * Defines a width constraint for the text in user space coordinates,
     * e.g. pixels, not glyph or character count.
     * If the value is {@code > 0} text will be line wrapped as needed
     * to satisfy this constraint.
     *
     * @defaultValue 0
     */
    private DoubleProperty wrappingWidth;

    public final void setWrappingWidth(double value) {
        wrappingWidthProperty().set(value);
    }

    public final double getWrappingWidth() {
        return wrappingWidth == null ? 0 : wrappingWidth.get();
    }

    public final DoubleProperty wrappingWidthProperty() {
        if (wrappingWidth == null) {
            wrappingWidth = new SimpleDoubleProperty(this, "wrappingWidth") {
                @Override public void invalidated() {
                    if (!isSpan()) {
                        TextLayout layout = getTextLayout();
                        if (layout.setWrapWidth((float)get())) {
                            needsTextLayout();
                        } else {
                            impl_geomChanged();
                        }
                    }
                }
            };
        }
        return wrappingWidth;
    }

    public final void setUnderline(boolean value) {
        underlineProperty().set(value);
    }

    public final boolean isUnderline() {
        if (attributes == null || attributes.underline == null) {
            return DEFAULT_UNDERLINE;
        }
        return attributes.isUnderline();
    }

    /**
     * Defines if each line of text should have a line below it.
     *
     * @defaultValue false
     */
    public final BooleanProperty underlineProperty() {
        return getTextAttribute().underlineProperty();
    }

    public final void setStrikethrough(boolean value) {
        strikethroughProperty().set(value);
    }

    public final boolean isStrikethrough() {
        if (attributes == null || attributes.strikethrough == null) {
            return DEFAULT_STRIKETHROUGH;
        }
        return attributes.isStrikethrough();
    }

    /**
     * Defines if each line of text should have a line through it.
     *
     * @defaultValue false
     */
    public final BooleanProperty strikethroughProperty() {
        return getTextAttribute().strikethroughProperty();
    }

    public final void setTextAlignment(TextAlignment value) {
        textAlignmentProperty().set(value);
    }

    public final TextAlignment getTextAlignment() {
        if (attributes == null || attributes.textAlignment == null) {
            return DEFAULT_TEXT_ALIGNMENT;
        }
        return attributes.getTextAlignment();
    }

    /**
     * Defines horizontal text alignment in the bounding box.
     *
     * The width of the bounding box is defined by the widest row.
     *
     * Note: In the case of a single line of text, where the width of the
     * node is determined by the width of the text, the alignment setting
     * has no effect.
     *
     * @defaultValue TextAlignment.LEFT
     */   
    public final ObjectProperty<TextAlignment> textAlignmentProperty() {
        return getTextAttribute().textAlignmentProperty();
    }

    public final void setLineSpacing(double spacing) {
        lineSpacingProperty().set(spacing);
    }

    public final double getLineSpacing() {
        if (attributes == null || attributes.lineSpacing == null) {
            return DEFAULT_LINE_SPACING;
        }
        return attributes.getLineSpacing();
    }

    /**
     * Defines the vertical space in pixel between lines.
     *
     * @defaultValue 0
     *
     * @since 8.0
     */
    public final DoubleProperty lineSpacingProperty() {
        return getTextAttribute().lineSpacingProperty();
    }

    @Override
    public final double getBaselineOffset() {
        return baselineOffsetProperty().get();
    }

    /**
     * The 'alphabetic' (or roman) baseline offset from the Text node's
     * layoutBounds.minY location.
     * The value typically corresponds to the max ascent of the font.
     *
     * @since JavaFX 1.3
     */
    public final ReadOnlyDoubleProperty baselineOffsetProperty() {
        return getTextAttribute().baselineOffsetProperty();
    }

    /**
     * Specifies a requested font smoothing type : gray or LCD.
     *
     * The width of the bounding box is defined by the widest row.
     *
     * Note: LCD mode doesn't apply in numerous cases, such as various
     * compositing modes, where effects are applied and very large glyphs.
     *
     * @defaultValue FontSmoothingType.GRAY
     */
    private ObjectProperty<FontSmoothingType> fontSmoothingType;

    public final void setFontSmoothingType(FontSmoothingType value) {
        fontSmoothingTypeProperty().set(value);
    }

    public final FontSmoothingType getFontSmoothingType() {
        return fontSmoothingType == null ?
            FontSmoothingType.GRAY : fontSmoothingType.get();
    }

    public final ObjectProperty<FontSmoothingType>
        fontSmoothingTypeProperty() {
        if (fontSmoothingType == null) {
            fontSmoothingType =
                new StyleableObjectProperty<FontSmoothingType>
                                               (FontSmoothingType.GRAY) {
                @Override public Object getBean() { return Text.this; }
                @Override public String getName() { return "fontSmoothingType"; }
                @Override public CssMetaData getCssMetaData() {
                    return StyleableProperties.FONT_SMOOTHING_TYPE;
                }
                @Override public void invalidated() {
                    impl_markDirty(DirtyBits.TEXT_ATTRS);
                    impl_geomChanged();
                }
            };
        }
        return fontSmoothingType;
    }

    /**
     * Defines how the picking computation is done for this text node when
     * triggered by a {@code MouseEvent} or a {@code contains} function call.
     *
     * If {@code pickOnBounds} is true, then picking is computed by
     * intersecting with the bounds of this text node, else picking is computed
     * by intersecting with the individual characters (geometric shape) of this
     * text node.
     * Picking based on bounds is more efficient and allows the spaces within
     * and between characters to be picked.
     *
     * @defaultValue true
     * @since JavaFX 1.3
     */
    //@GenerateProperty private boolean pickOnBounds = true;

    // private API to enable cursor and selection for text editing control

    /**
     * @treatAsPrivate implementation detail
     * @deprecated This is an internal API that is not intended
     * for use and will be removed in the next version
     */
    @Deprecated
    @Override
    protected final void impl_geomChanged() {
        super.impl_geomChanged();
        if (attributes != null) {
            if (attributes.impl_caretBinding != null) {
                attributes.impl_caretBinding.invalidate();
            }
            if (attributes.impl_selectionBinding != null) {
                attributes.impl_selectionBinding.invalidate();
            }
        }
        impl_markDirty(DirtyBits.NODE_GEOMETRY);
    }

    /**
     * @treatAsPrivate implementation detail
     * @deprecated This is an internal API that is not intended
     * for use and will be removed in the next version
     */
    @Deprecated
    public final PathElement[] getImpl_selectionShape() {
        return impl_selectionShapeProperty().get();
    }

    /**
     * Shape of selection in local coordinates. 
     * 
     * @treatAsPrivate implementation detail
     * @deprecated This is an internal API that is not intended
     * for use and will be removed in the next version
     */
    @Deprecated
    public final ReadOnlyObjectProperty<PathElement[]> impl_selectionShapeProperty() {
        return getTextAttribute().impl_selectionShapeProperty();
    }

    /**
     * @treatAsPrivate implementation detail
     * @deprecated This is an internal API that is not intended
     * for use and will be removed in the next version
     */
    @Deprecated
    public final void setImpl_selectionStart(int value) {
        if (value == -1 && 
                (attributes == null || attributes.impl_selectionStart == null)) {
            return;
        }
        impl_selectionStartProperty().set(value);
    }

    /**
     * @treatAsPrivate implementation detail
     * @deprecated This is an internal API that is not intended
     * for use and will be removed in the next version
     */
    @Deprecated
    public final int getImpl_selectionStart() {
        if (attributes == null || attributes.impl_selectionStart == null) {
            return DEFAULT_SELECTION_START;
        }
        return attributes.getImpl_selectionStart();
    }

    /**
     * Selection start index in the content. 
     * set to {@code -1} to unset selection.
     *
     * @treatAsPrivate implementation detail
     * @deprecated This is an internal API that is not intended
     * for use and will be removed in the next version
     */
    @Deprecated
    public final IntegerProperty impl_selectionStartProperty() {
        return getTextAttribute().impl_selectionStartProperty();
    }

    /**
     * @treatAsPrivate implementation detail
     * @deprecated This is an internal API that is not intended
     * for use and will be removed in the next version
     */
    @Deprecated
    public final void setImpl_selectionEnd(int value) {
        if (value == -1 && 
                (attributes == null || attributes.impl_selectionEnd == null)) {
            return;
        }
        impl_selectionEndProperty().set(value);
    }

    /**
     * @treatAsPrivate implementation detail
     * @deprecated This is an internal API that is not intended
     * for use and will be removed in the next version
     */
    @Deprecated
    public final int getImpl_selectionEnd() {
        if (attributes == null || attributes.impl_selectionEnd == null) {
            return DEFAULT_SELECTION_END;
        }
        return attributes.getImpl_selectionEnd();
    }

    /**
     * Selection end index in the content. 
     * set to {@code -1} to unset selection.
     *
     * @treatAsPrivate implementation detail
     * @deprecated This is an internal API that is not intended
     * for use and will be removed in the next version
     */
    @Deprecated
    public final IntegerProperty impl_selectionEndProperty() {
        return getTextAttribute().impl_selectionEndProperty();
    }

    /**
     * @treatAsPrivate implementation detail
     * @deprecated This is an internal API that is not intended
     * for use and will be removed in the next version
     */
    @Deprecated
    public final ObjectProperty<Paint> impl_selectionFillProperty() {
        return getTextAttribute().impl_selectionFillProperty();
    }

    /**
     * @treatAsPrivate implementation detail
     * @deprecated This is an internal API that is not intended
     * for use and will be removed in the next version
     */
    @Deprecated
    public final PathElement[] getImpl_caretShape() {
        return impl_caretShapeProperty().get();
    }

    /**
     * Shape of caret in local coordinates.
     * 
     * @treatAsPrivate implementation detail
     * @deprecated This is an internal API that is not intended
     * for use and will be removed in the next version
    */
    @Deprecated
    public final ReadOnlyObjectProperty<PathElement[]> impl_caretShapeProperty() {
        return getTextAttribute().impl_caretShapeProperty();
    }

    /**
     * @treatAsPrivate implementation detail
     * @deprecated This is an internal API that is not intended
     * for use and will be removed in the next version
     */
    @Deprecated
    public final void setImpl_caretPosition(int value) {
        if (value == -1 && 
                (attributes == null || attributes.impl_caretPosition == null)) {
            return;
        }
        impl_caretPositionProperty().set(value);
    }

    /**
     * @treatAsPrivate implementation detail
     * @deprecated This is an internal API that is not intended
     * for use and will be removed in the next version
     */
    @Deprecated
    public final int getImpl_caretPosition() {
        if (attributes == null || attributes.impl_caretPosition == null) {
            return DEFAULT_CARET_POSITION;
        }
        return attributes.getImpl_caretPosition();
    }

    /**
     * caret index in the content. 
     * set to {@code -1} to unset caret.
     * 
     * @treatAsPrivate implementation detail
     * @deprecated This is an internal API that is not intended
     * for use and will be removed in the next version
     */
    @Deprecated
    public final IntegerProperty impl_caretPositionProperty() {
        return getTextAttribute().impl_caretPositionProperty();
    }

    /**
     * @treatAsPrivate implementation detail
     * @deprecated This is an internal API that is not intended
     * for use and will be removed in the next version
     */
    @Deprecated
    public final void setImpl_caretBias(boolean value) {
        if (value && (attributes == null || attributes.impl_caretBias == null)) {
            return;
        }
        impl_caretBiasProperty().set(value);
    }

    /**
     * @treatAsPrivate implementation detail
     * @deprecated This is an internal API that is not intended
     * for use and will be removed in the next version
     */
    @Deprecated
    public final boolean isImpl_caretBias() {
        if (attributes == null || attributes.impl_caretBias == null) {
            return DEFAULT_CARET_BIAS;
        } 
        return getTextAttribute().isImpl_caretBias();
    }

    /**
     * caret bias in the content. true means a bias towards forward character
     * (true=leading/false=trailing)
     *
     * @treatAsPrivate implementation detail
     * @deprecated This is an internal API that is not intended
     * for use and will be removed in the next version
     */
    @Deprecated
    public final BooleanProperty impl_caretBiasProperty() {
        return getTextAttribute().impl_caretBiasProperty();
    }

    /**
     * Maps local point to index in the content.
     *
     * @treatAsPrivate implementation detail
     * @deprecated This is an internal API that is not intended
     * for use and will be removed in the next version
     */
    @Deprecated
    public final HitInfo impl_hitTestChar(Point2D point) {
        if (point == null) return null;
        TextLayout layout = getTextLayout();
        double x = point.getX() - getX();
        double y = point.getY() - getY() + getYRendering();
        return layout.getHitInfo((float)x, (float)y);
    }

    private PathElement[] getRange(int start, int end, int type) {
        int length = getTextInternal().length();
        if (0 <= start && start < end  && end <= length) {
            TextLayout layout = getTextLayout();
            float x = (float)getX();
            float y = (float)getY() - getYRendering();
            return layout.getRange(start, end, type, x, y);
        }
        return new PathElement[0];
    }

    /**
     * Returns shape for the range of the text in local coordinates.
     *
     * @treatAsPrivate implementation detail
     * @deprecated This is an internal API that is not intended
     * for use and will be removed in the next version
     */
    @Deprecated
    public final PathElement[] impl_getRangeShape(int start, int end) {
        return getRange(start, end, TextLayout.TYPE_TEXT);
    }

    /**
     * Returns shape for the underline in local coordinates.
     *
     * @treatAsPrivate implementation detail
     * @deprecated This is an internal API that is not intended
     * for use and will be removed in the next version
     */
    @Deprecated
    public final PathElement[] impl_getUnderlineShape(int start, int end) {
        return getRange(start, end, TextLayout.TYPE_UNDERLINE);
    }

    /**
     * Shows/Hides on-screen keyboard if available (mobile platform)
     *
     * @treatAsPrivate implementation detail
     * @deprecated This is an internal API that is not intended
     * for use and will be removed in the next version
     */
    @Deprecated
    public final void impl_displaySoftwareKeyboard(boolean display) {
    }

    private float getYAdjustment(BaseBounds bounds) {
        VPos origin = getTextOrigin();
        if (origin == null) origin = DEFAULT_TEXT_ORIGIN;
        switch (origin) {
        case TOP: return -bounds.getMinY();
        case BASELINE: return 0;
        case CENTER: return -bounds.getMinY() - bounds.getHeight() / 2;
        case BOTTOM: return -bounds.getMinY() - bounds.getHeight();
        default: return 0;
        }
    }

    private float getYRendering() {
        /* Always logical for rendering */
        BaseBounds bounds = getLogicalBounds();

        VPos origin = getTextOrigin();
        if (origin == null) origin = DEFAULT_TEXT_ORIGIN;
        if (getBoundsType() == TextBoundsType.VISUAL) {
            BaseBounds vBounds = getVisualBounds();
            float delta = vBounds.getMinY() - bounds.getMinY();
            switch (origin) {
            case TOP: return delta;
            case BASELINE: return -vBounds.getMinY() + delta;
            case CENTER: return vBounds.getHeight() / 2 + delta;
            case BOTTOM: return vBounds.getHeight() + delta;
            default: return 0;
            }
        } else {
            switch (origin) {
            case TOP: return 0;
            case BASELINE: return -bounds.getMinY();
            case CENTER: return bounds.getHeight() / 2;
            case BOTTOM: return bounds.getHeight();
            default: return 0;
            }
        }
    }

    /**
     * @treatAsPrivate implementation detail
     * @deprecated This is an internal API that is not intended
     * for use and will be removed in the next version
     */
    @Deprecated
    @Override
    protected final Bounds impl_computeLayoutBounds() {
        if (isSpan()) {
            BaseBounds bounds = getSpanBounds();
            double width = bounds.getWidth();
            double height = bounds.getHeight();
            return new BoundingBox(0, 0, width, height);
        }

        if (getBoundsType() == TextBoundsType.VISUAL) {
            /* In Node the layout bounds is computed based in the geom
             * bounds and in Shape the geom bounds is computed based
             * on the shape (generated here in #configShape()) */
            return super.impl_computeLayoutBounds();
        }
        BaseBounds bounds = getLogicalBounds();
        double x = bounds.getMinX() + getX();
        double y = bounds.getMinY() + getY() + getYAdjustment(bounds);
        double width = bounds.getWidth();
        double height = bounds.getHeight();
        double wrappingWidth = getWrappingWidth();
        if (wrappingWidth != 0) width = wrappingWidth;
        return new BoundingBox(x, y, width, height);
    }

    /**
     * @treatAsPrivate implementation detail
     * @deprecated This is an internal API that is not intended
     * for use and will be removed in the next version
     */
    @Deprecated
    @Override
    public final BaseBounds impl_computeGeomBounds(BaseBounds bounds,
                                                   BaseTransform tx) {
        if (isSpan()) {
            if (impl_mode != Mode.FILL && getStrokeType() != StrokeType.INSIDE) {
                return super.impl_computeGeomBounds(bounds, tx);
            }

            TextLayout layout = getTextLayout();
            bounds = layout.getBounds(getTextSpan(), bounds);
            BaseBounds spanBounds = getSpanBounds();
            float minX = bounds.getMinX() - spanBounds.getMinX();
            float minY = bounds.getMinY() - spanBounds.getMinY();
            float maxX = minX + bounds.getWidth();
            float maxY = minY + bounds.getHeight();
            bounds = bounds.deriveWithNewBounds(minX, minY, 0, maxX, maxY, 0);
            return tx.transform(bounds, bounds);
        }

        if (getBoundsType() == TextBoundsType.VISUAL) {
            if (getTextInternal().length() == 0 || impl_mode == Mode.EMPTY) {
                return bounds.makeEmpty();
            }

            /* Let the super class compute the bounds using shape */
            return super.impl_computeGeomBounds(bounds, tx);
        }

        BaseBounds textBounds = getLogicalBounds();
        float x = textBounds.getMinX() + (float)getX();
        float yadj = getYAdjustment(textBounds);
        float y = textBounds.getMinY() + yadj + (float)getY();
        float width = textBounds.getWidth();
        float height = textBounds.getHeight();
        float wrappingWidth = (float)getWrappingWidth();
        if (wrappingWidth > width) width = wrappingWidth;
        textBounds = new RectBounds(x, y, x + width, y + height);

        /* handle stroked text */
        if (impl_mode != Mode.FILL && getStrokeType() != StrokeType.INSIDE) {
            bounds =
                super.impl_computeGeomBounds(bounds,
                                             BaseTransform.IDENTITY_TRANSFORM);
        } else {
            TextLayout layout = getTextLayout();
            bounds = layout.getBounds(null, bounds);
            x = bounds.getMinX() + (float)getX();
            width = bounds.getWidth();
            bounds = bounds.deriveWithNewBounds(x, y, 0, x + width, y + height, 0);
        }

        bounds = bounds.deriveWithUnion(textBounds);
        return tx.transform(bounds, bounds);
    }

    /**
     * @treatAsPrivate implementation detail
     * @deprecated This is an internal API that is not intended
     * for use and will be removed in the next version
     */
    @Deprecated
    @Override
    protected final boolean impl_computeContains(double localX, double localY) {
        //TODO Presently only support bounds based picking.
        return true;
    }

    /**
     * @treatAsPrivate implementation detail
     * @deprecated This is an internal API that is not intended
     * for use and will be removed in the next version
     */
    @Deprecated
    @Override
    public final com.sun.javafx.geom.Shape impl_configShape() {
        if (impl_mode == Mode.EMPTY || getTextInternal().length() == 0) {
            return new Path2D();
        }
        com.sun.javafx.geom.Shape shape = getShape();
        float x, y;
        if (isSpan()) {
            BaseBounds bounds = getSpanBounds();
            x = -bounds.getMinX();
            y = -bounds.getMinY();
        } else {
            x = (float)getX();
            y = getYAdjustment(getVisualBounds()) + (float)getY();
        }
        return TransformedShape.translatedShape(shape, x, y);
    }

   /***************************************************************************
    *                                                                         *
    *                            Stylesheet Handling                          *
    *                                                                         *
    **************************************************************************/

     /**
      * Super-lazy instantiation pattern from Bill Pugh.
      * @treatAsPrivate implementation detail
      */
     private static class StyleableProperties {

         private static final CssMetaData<Text,Font> FONT =
            new CssMetaData.FONT<Text>("-fx-font", Font.getDefault()) {

            @Override
            public boolean isSettable(Text node) {
                return node.font == null || !node.font.isBound();
            }

            @Override
            public WritableValue<Font> getWritableValue(Text node) {
                return node.fontProperty();
            }
         };

         private static final CssMetaData<Text,Boolean> UNDERLINE =
            new CssMetaData<Text,Boolean>("-fx-underline",
                 BooleanConverter.getInstance(), Boolean.FALSE) {

            @Override
            public boolean isSettable(Text node) {
                return node.attributes == null ||
                       node.attributes.underline == null ||
                      !node.attributes.underline.isBound();
            }

            @Override
            public WritableValue<Boolean> getWritableValue(Text node) {
                return node.underlineProperty();
            }
         };

         private static final CssMetaData<Text,Boolean> STRIKETHROUGH =
            new CssMetaData<Text,Boolean>("-fx-strikethrough",
                 BooleanConverter.getInstance(), Boolean.FALSE) {

            @Override
            public boolean isSettable(Text node) {
                return node.attributes == null ||
                       node.attributes.strikethrough == null ||
                      !node.attributes.strikethrough.isBound();
            }

            @Override
            public WritableValue<Boolean> getWritableValue(Text node) {
                return node.strikethroughProperty();
            }
         };

         private static final
             CssMetaData<Text,TextAlignment> TEXT_ALIGNMENT =
                 new CssMetaData<Text,TextAlignment>("-fx-text-alignment",
                 new EnumConverter<TextAlignment>(TextAlignment.class),
                 TextAlignment.LEFT) {

            @Override
            public boolean isSettable(Text node) {
                return node.attributes == null ||
                       node.attributes.textAlignment == null ||
                      !node.attributes.textAlignment.isBound();
            }

            @Override
            public WritableValue<TextAlignment> getWritableValue(Text node) {
                return node.textAlignmentProperty();
            }
         };

         private static final CssMetaData<Text,VPos> TEXT_ORIGIN =
                 new CssMetaData<Text,VPos>("-fx-text-origin",
                 new EnumConverter<VPos>(VPos.class),
                 VPos.BASELINE) {

            @Override
            public boolean isSettable(Text node) {
                return node.attributes == null || 
                       node.attributes.textOrigin == null || 
                      !node.attributes.textOrigin.isBound();
            }

            @Override
            public WritableValue<VPos> getWritableValue(Text node) {
                return node.textOriginProperty();
            }
         };

         private static final CssMetaData<Text,FontSmoothingType>
             FONT_SMOOTHING_TYPE =
             new CssMetaData<Text,FontSmoothingType>(
                 "-fx-font-smoothing-type",
                 new EnumConverter<FontSmoothingType>(FontSmoothingType.class),
                 FontSmoothingType.GRAY) {

            @Override
            public boolean isSettable(Text node) {
                return node.fontSmoothingType == null ||
                       !node.fontSmoothingType.isBound();
            }

            @Override
            public WritableValue<FontSmoothingType>
                                 getWritableValue(Text node) {

                return node.fontSmoothingTypeProperty();
            }
         };

<<<<<<< HEAD
         private static final List<CssMetaData> STYLEABLES;
=======
         private static final
             StyleablePropertyMetaData<Text,Number> LINE_SPACING =
                 new StyleablePropertyMetaData<Text,Number>("-fx-line-spacing",
                 SizeConverter.getInstance(), 0) {

            @Override
            public boolean isSettable(Text node) {
                return node.attributes == null ||
                       node.attributes.lineSpacing == null ||
                      !node.attributes.lineSpacing.isBound();
            }

            @Override
            public WritableValue<Number> getWritableValue(Text node) {
                return node.lineSpacingProperty();
            }
         };

         private static final List<StyleablePropertyMetaData> STYLEABLES;
>>>>>>> 20b12d77
         static {
            final List<CssMetaData> styleables =
                new ArrayList<CssMetaData>(Shape.getClassCssMetaData());
            Collections.addAll(styleables,
                FONT,
                UNDERLINE,
                STRIKETHROUGH,
                TEXT_ALIGNMENT,
                TEXT_ORIGIN,
                FONT_SMOOTHING_TYPE,
                LINE_SPACING
            );
            STYLEABLES = Collections.unmodifiableList(styleables);
         }
    }

    /**
     * @return The CssMetaData associated with this class, which may include the
     * CssMetaData of its super classes.
     */
    public static List<CssMetaData> getClassCssMetaData() {
        return StyleableProperties.STYLEABLES;
    }

    /**
     * {@inheritDoc}
     */
    @Override
    public List<CssMetaData> getCssMetaData() {
        return getClassCssMetaData();
    }

    @SuppressWarnings("deprecation")
    private void updatePGText() {
        PGSpan peer = getPGSpan();
        if (impl_isDirty(DirtyBits.TEXT_ATTRS)) {
            peer.setUnderline(isUnderline());
            peer.setStrikethrough(isStrikethrough());
            FontSmoothingType smoothing = getFontSmoothingType();
            if (smoothing == null) smoothing = FontSmoothingType.GRAY;
            peer.setFontSmoothingType(smoothing.ordinal());
        }
        if (impl_isDirty(DirtyBits.TEXT_FONT)) {
            peer.setFont(getFontInternal());
        }
        if (impl_isDirty(DirtyBits.NODE_CONTENTS)) {
            peer.setGlyphs(getRuns());
        }
        if (impl_isDirty(DirtyBits.NODE_GEOMETRY)) {
            if (isSpan()) {
                BaseBounds spanBounds = getSpanBounds();
                peer.setLayoutLocation(spanBounds.getMinX(), spanBounds.getMinY());
            } else {
                float x = (float)getX();
                float y = (float)getY();
                float yadj = getYRendering();
                peer.setLayoutLocation(-x, yadj - y);
            }
        }
        if (impl_isDirty(DirtyBits.TEXT_SELECTION)) {
            Object fillObj = null;
            int start = getImpl_selectionStart();
            int end = getImpl_selectionEnd();
            int length = getTextInternal().length();
            if (0 <= start && start < end  && end <= length) {
                Paint fill = impl_selectionFillProperty().get();
                fillObj = fill != null ? fill.impl_getPlatformPaint() : null;
            }
            peer.setSelection(start, end, fillObj);
        }
    }

    /**
     * @treatAsPrivate implementation detail
     * @deprecated This is an internal API that is not intended
     * for use and will be removed in the next version
     */
    @Deprecated
    @Override
    public final void impl_updatePG() {
        super.impl_updatePG();
        updatePGText();
    }

    private AccessibleNode accText ;
    /**
     * @treatAsPrivate implementation detail
     * @deprecated This is an internal API that is not intended for use and will be removed in the next version
     */
    @Deprecated public AccessibleProvider impl_getAccessible() {
        if( accText == null)
            accText = new AccessibleText(this);
        return (AccessibleProvider)accText ;
    }
    
    /***************************************************************************
     *                                                                         *
     *                       Seldom Used Properties                            *
     *                                                                         *
     **************************************************************************/

    private TextAttribute attributes;
    
    private TextAttribute getTextAttribute() {
        if (attributes == null) {
            attributes = new TextAttribute();
        }
        return attributes;
    }
    
    private static final VPos DEFAULT_TEXT_ORIGIN = VPos.BASELINE;
    private static final TextBoundsType DEFAULT_BOUNDS_TYPE = TextBoundsType.LOGICAL;
    private static final boolean DEFAULT_UNDERLINE = false;
    private static final boolean DEFAULT_STRIKETHROUGH = false;
    private static final TextAlignment DEFAULT_TEXT_ALIGNMENT = TextAlignment.LEFT;
    private static final double DEFAULT_LINE_SPACING = 0;
    private static final int DEFAULT_CARET_POSITION = -1;
    private static final int DEFAULT_SELECTION_START = -1;
    private static final int DEFAULT_SELECTION_END = -1;
    private static final Color DEFAULT_SELECTION_FILL= Color.WHITE;
    private static final boolean DEFAULT_CARET_BIAS = true;
    
    private final class TextAttribute {

        private ObjectProperty<VPos> textOrigin;

        public final VPos getTextOrigin() {
            return textOrigin == null ? DEFAULT_TEXT_ORIGIN : textOrigin.get();
        }

        public final ObjectProperty<VPos> textOriginProperty() {
            if (textOrigin == null) {
                textOrigin = new StyleableObjectProperty<VPos>(DEFAULT_TEXT_ORIGIN) {
                    @Override public Object getBean() { return Text.this; }
                    @Override public String getName() { return "textOrigin"; }
                    @Override public CssMetaData getCssMetaData() {
                        return StyleableProperties.TEXT_ORIGIN;
                    }
                    @Override public void invalidated() {
                        impl_geomChanged();
                    }
                };
            }
            return textOrigin;
        }
        
        private ObjectProperty<TextBoundsType> boundsType;

        public final TextBoundsType getBoundsType() {
            return boundsType == null ? DEFAULT_BOUNDS_TYPE : boundsType.get();
        }

        public final ObjectProperty<TextBoundsType> boundsTypeProperty() {
            if (boundsType == null) {
                boundsType =
                   new SimpleObjectProperty<TextBoundsType>(Text.this, "boundsType", 
                       DEFAULT_BOUNDS_TYPE) {
                       @Override public void invalidated() {
                           impl_geomChanged();
                       }
                };
            }
            return boundsType;
        }
        
        private BooleanProperty underline;

        public final boolean isUnderline() {
            return underline == null ? DEFAULT_UNDERLINE : underline.get();
        }

        public final BooleanProperty underlineProperty() {
            if (underline == null) {
                underline = new StyleableBooleanProperty() {
                    @Override public Object getBean() { return Text.this; }
                    @Override public String getName() { return "underline"; }
                    @Override public CssMetaData getCssMetaData() {
                        return StyleableProperties.UNDERLINE;
                    }
                    @Override public void invalidated() {
                        impl_markDirty(DirtyBits.TEXT_ATTRS);
                    }
                };
            }
            return underline;
        }
        
        private BooleanProperty strikethrough;

        public final boolean isStrikethrough() {
            return strikethrough == null ? DEFAULT_STRIKETHROUGH : strikethrough.get();
        }

        public final BooleanProperty strikethroughProperty() {
            if (strikethrough == null) {
                strikethrough = new StyleableBooleanProperty() {
                    @Override public Object getBean() { return Text.this; }
                    @Override public String getName() { return "strikethrough"; }
                    @Override public CssMetaData getCssMetaData() {
                        return StyleableProperties.STRIKETHROUGH;
                    }
                    @Override public void invalidated() {
                        impl_markDirty(DirtyBits.TEXT_ATTRS);
                    }
                };
            }
            return strikethrough;
        }
        
        private ObjectProperty<TextAlignment> textAlignment;

        public final TextAlignment getTextAlignment() {
            return textAlignment == null ? DEFAULT_TEXT_ALIGNMENT : textAlignment.get();
        }

        public final ObjectProperty<TextAlignment> textAlignmentProperty() {
            if (textAlignment == null) {
                textAlignment =
                    new StyleableObjectProperty<TextAlignment>(DEFAULT_TEXT_ALIGNMENT) {
                    @Override public Object getBean() { return Text.this; }
                    @Override public String getName() { return "textAlignment"; }
                    @Override public CssMetaData getCssMetaData() {
                        return StyleableProperties.TEXT_ALIGNMENT;
                    }
                    @Override public void invalidated() {
                        if (!isSpan()) {
                            TextAlignment alignment = get();
                            if (alignment == null) {
                                alignment = DEFAULT_TEXT_ALIGNMENT;
                            }
                            TextLayout layout = getTextLayout();
                            if (layout.setAlignment(alignment.ordinal())) {
                                needsTextLayout();
                            }
                        }
                    }
                };
            }
            return textAlignment;
        }
        
        private DoubleProperty lineSpacing;

        public final double getLineSpacing() {
            return lineSpacing == null ? DEFAULT_LINE_SPACING : lineSpacing.get();
        }

        public final DoubleProperty lineSpacingProperty() {
            if (lineSpacing == null) {
                lineSpacing =
                    new StyleableDoubleProperty(DEFAULT_LINE_SPACING) {
                    @Override public Object getBean() { return Text.this; }
                    @Override public String getName() { return "lineSpacing"; }
                    @Override public StyleablePropertyMetaData getStyleablePropertyMetaData() {
                        return StyleableProperties.LINE_SPACING;
                    }
                    @Override public void invalidated() {
                        if (!isSpan()) {
                            TextLayout layout = getTextLayout();
                            if (layout.setLineSpacing((float)get())) {
                                needsTextLayout();
                            }
                        }
                    }
                };
            }
            return lineSpacing;
        }

        private ReadOnlyDoubleWrapper baselineOffset;

        public final ReadOnlyDoubleProperty baselineOffsetProperty() {
            if (baselineOffset == null) {
                baselineOffset = new ReadOnlyDoubleWrapper(Text.this, "baselineOffset") {
                    {bind(new DoubleBinding() {
                        {bind(fontProperty());}
                        @Override protected double computeValue() {
                            /* This method should never be used for spans.
                             * If it is, it will still returns the ascent 
                             * for the first line in the layout */
                            BaseBounds bounds = getLogicalBounds();
                            return -bounds.getMinY();
                        }
                    });}
                };
            }
            return baselineOffset.getReadOnlyProperty();
        }

        @Deprecated
        private ObjectProperty<PathElement[]> impl_selectionShape;
        private ObjectBinding<PathElement[]> impl_selectionBinding;

        @Deprecated
        public final ReadOnlyObjectProperty<PathElement[]> impl_selectionShapeProperty() {
            if (impl_selectionShape == null) {
                impl_selectionBinding = new ObjectBinding<PathElement[]>() {
                    {bind(impl_selectionStartProperty(), impl_selectionEndProperty());}
                    @Override protected PathElement[] computeValue() {
                        int start = getImpl_selectionStart();
                        int end = getImpl_selectionEnd();
                        return getRange(start, end, TextLayout.TYPE_TEXT);
                    }
              };
              impl_selectionShape = new SimpleObjectProperty<PathElement[]>(Text.this, "impl_selectionShape");
              impl_selectionShape.bind(impl_selectionBinding);
            }
            return impl_selectionShape;
        }

        private ObjectProperty<Paint> selectionFill;

        @Deprecated
        public final ObjectProperty<Paint> impl_selectionFillProperty() {
            if (selectionFill == null) {
                selectionFill = 
                    new SimpleObjectProperty<Paint>(Text.this, "impl_selectionFill",
                                                    DEFAULT_SELECTION_FILL) {
                        @Override protected void invalidated() {
                            impl_markDirty(DirtyBits.TEXT_SELECTION);
                        }
                    };
            }
            return selectionFill;
        }

        @Deprecated
        private IntegerProperty impl_selectionStart;

        @Deprecated
        public final int getImpl_selectionStart() {
            return impl_selectionStart == null ? DEFAULT_SELECTION_START : impl_selectionStart.get();
        }

        @Deprecated
        public final IntegerProperty impl_selectionStartProperty() {
            if (impl_selectionStart == null) {
                impl_selectionStart = 
                    new SimpleIntegerProperty(Text.this, "impl_selectionStart", DEFAULT_SELECTION_START) {
                        @Override protected void invalidated() {
                            impl_markDirty(DirtyBits.TEXT_SELECTION);
                        }
                };
            }
            return impl_selectionStart;
        }

        @Deprecated
        private IntegerProperty impl_selectionEnd;

        @Deprecated
        public final int getImpl_selectionEnd() {
            return impl_selectionEnd == null ? DEFAULT_SELECTION_END : impl_selectionEnd.get();
        }

        @Deprecated
        public final IntegerProperty impl_selectionEndProperty() {
            if (impl_selectionEnd == null) {
                impl_selectionEnd = 
                    new SimpleIntegerProperty(Text.this, "impl_selectionEnd", DEFAULT_SELECTION_END) {
                        @Override protected void invalidated() {
                            impl_markDirty(DirtyBits.TEXT_SELECTION);
                        }
                    };
            }
            return impl_selectionEnd;
        }

        @Deprecated
        private ObjectProperty<PathElement[]> impl_caretShape;
        private ObjectBinding<PathElement[]> impl_caretBinding;

        @Deprecated
        public final ReadOnlyObjectProperty<PathElement[]> impl_caretShapeProperty() {
            if (impl_caretShape == null) {
                impl_caretBinding = new ObjectBinding<PathElement[]>() {
                    {bind(impl_caretPositionProperty(), impl_caretBiasProperty());}
                    @Override protected PathElement[] computeValue() {
                        int pos = getImpl_caretPosition();
                        int length = getTextInternal().length();
                        if (0 <= pos && pos <= length) {
                            boolean bias = isImpl_caretBias();
                            float x = (float)getX();
                            float y = (float)getY() - getYRendering();
                            TextLayout layout = getTextLayout();
                            return layout.getCaretShape(pos, bias, x, y);
                        }
                        return new PathElement[0];
                    }
                };
                impl_caretShape = new SimpleObjectProperty<PathElement[]>(Text.this, "impl_caretShape");
                impl_caretShape.bind(impl_caretBinding);
            }
            return impl_caretShape;
        }
        
        @Deprecated
        private IntegerProperty impl_caretPosition;

        @Deprecated
        public final int getImpl_caretPosition() {
            return impl_caretPosition == null ? DEFAULT_CARET_POSITION : impl_caretPosition.get();
        }

        @Deprecated
        public final IntegerProperty impl_caretPositionProperty() {
            if (impl_caretPosition == null) {
                impl_caretPosition =
                        new SimpleIntegerProperty(Text.this, "impl_caretPosition", DEFAULT_CARET_POSITION);
            }
            return impl_caretPosition;
        }
        
        @Deprecated
        private BooleanProperty impl_caretBias;

        @Deprecated
        public final boolean isImpl_caretBias() {
            return impl_caretBias == null ? DEFAULT_CARET_BIAS : impl_caretBias.get();
        }

        @Deprecated
        public final BooleanProperty impl_caretBiasProperty() {
            if (impl_caretBias == null) {
                impl_caretBias =
                        new SimpleBooleanProperty(Text.this, "impl_caretBias", DEFAULT_CARET_BIAS);
            }
            return impl_caretBias;
        }
    }

}<|MERGE_RESOLUTION|>--- conflicted
+++ resolved
@@ -1345,12 +1345,9 @@
             }
          };
 
-<<<<<<< HEAD
-         private static final List<CssMetaData> STYLEABLES;
-=======
          private static final
-             StyleablePropertyMetaData<Text,Number> LINE_SPACING =
-                 new StyleablePropertyMetaData<Text,Number>("-fx-line-spacing",
+             CssMetaData<Text,Number> LINE_SPACING =
+                 new CssPropertyMetaData<Text,Number>("-fx-line-spacing",
                  SizeConverter.getInstance(), 0) {
 
             @Override
@@ -1366,8 +1363,7 @@
             }
          };
 
-         private static final List<StyleablePropertyMetaData> STYLEABLES;
->>>>>>> 20b12d77
+	 private final static List<CssMetaData> STYLEABLES;
          static {
             final List<CssMetaData> styleables =
                 new ArrayList<CssMetaData>(Shape.getClassCssMetaData());
