--- conflicted
+++ resolved
@@ -66,12 +66,7 @@
     /**
      * Defines the X coordinate of the start point of the cubic curve segment.
      *
-<<<<<<< HEAD
-     * @profile common
-     * @defaultValue 0.0
-=======
-     * @defaultvalue 0.0
->>>>>>> b6a0011f
+     * @defaultValue 0.0
      */
     private DoubleProperty startX;
 
@@ -140,12 +135,7 @@
     /**
      * Defines the Y coordinate of the start point of the cubic curve segment.
      *
-<<<<<<< HEAD
-     * @profile common
-     * @defaultValue 0.0
-=======
-     * @defaultvalue 0.0
->>>>>>> b6a0011f
+     * @defaultValue 0.0
      */
     private DoubleProperty startY;
 
@@ -187,12 +177,7 @@
      * Defines the X coordinate of the first control point
      * of the cubic curve segment.
      *
-<<<<<<< HEAD
-     * @profile common
-     * @defaultValue 0.0
-=======
-     * @defaultvalue 0.0
->>>>>>> b6a0011f
+     * @defaultValue 0.0
      */
     private DoubleProperty controlX1;
 
@@ -234,12 +219,7 @@
      * Defines the Y coordinate of the first control point
      * of the cubic curve segment.
      *
-<<<<<<< HEAD
-     * @profile common
-     * @defaultValue 0.0
-=======
-     * @defaultvalue 0.0
->>>>>>> b6a0011f
+     * @defaultValue 0.0
      */
     private DoubleProperty controlY1;
 
@@ -281,12 +261,7 @@
      * Defines the X coordinate of the second control point
      * of the cubic curve segment.
      *
-<<<<<<< HEAD
-     * @profile common
-     * @defaultValue 0.0
-=======
-     * @defaultvalue 0.0
->>>>>>> b6a0011f
+     * @defaultValue 0.0
      */
     private DoubleProperty controlX2;
 
@@ -328,12 +303,7 @@
      * Defines the Y coordinate of the second control point
      * of the cubic curve segment.
      *
-<<<<<<< HEAD
-     * @profile common
-     * @defaultValue 0.0
-=======
-     * @defaultvalue 0.0
->>>>>>> b6a0011f
+     * @defaultValue 0.0
      */
     private DoubleProperty controlY2;
 
@@ -374,12 +344,7 @@
     /**
      * Defines the X coordinate of the end point of the cubic curve segment.
      *
-<<<<<<< HEAD
-     * @profile common
-     * @defaultValue 0.0
-=======
-     * @defaultvalue 0.0
->>>>>>> b6a0011f
+     * @defaultValue 0.0
      */
     private DoubleProperty endX;
 
@@ -419,12 +384,7 @@
     /**
      * Defines the Y coordinate of the end point of the cubic curve segment.
      *
-<<<<<<< HEAD
-     * @profile common
-     * @defaultValue 0.0
-=======
-     * @defaultvalue 0.0
->>>>>>> b6a0011f
+     * @defaultValue 0.0
      */
     private DoubleProperty endY;
 
